--- conflicted
+++ resolved
@@ -9,10 +9,6 @@
 gputil
 imageio
 tensorflow
-<<<<<<< HEAD
 tensorboard
 tensorboardX
-einops
-=======
-tensorboard
->>>>>>> 17deb42f
+einops