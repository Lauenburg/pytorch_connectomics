from __future__ import print_function, division
import numpy as np
import random

import torch
import torch.utils.data
from ..utils import count_volume, crop_volume, relabel, seg_to_targets, seg_to_weights

# 3d volume dataset class
class VolumeDataset(torch.utils.data.Dataset):
    """
    Dataset class for 3D image volumes.
    
    Args:
        sample_input_size (tuple, int): model input size.
        sample_label_size (tuple, int): model output size.
        sample_stride (tuple, int): stride size for sampling.
        augmentor: data augmentor.
        mode (str): training or inference mode.
        sample_invalid_thres (float): probability of applying the augmentation.
        reject_size_thres (int): threshold to decide if a image contains synapse.
        reject_p (float): probability of rejecting non-foreward images.
    """
    def __init__(self,
                 volume, label=None,
                 sample_volume_size=(8, 64, 64),
                 sample_label_size=(8, 64, 64),
                 sample_stride=(1, 1, 1),
                 sample_invalid_thres = [0, 0],
                 augmentor=None, 
                 target_opt=['1'], weight_opt=['1'],
                 mode='train',
                 reject_size_thres= 100, 
                 reject_p= 0.98):

        self.mode = mode
        # for partially labeled data
        # m1 (no): sample chunks with over certain percentage
        #   = online version: rejection sampling can be slow
        #   = offline version: need to keep track of the mask
        # self.label_ratio = label_ratio
        # m2: make sure the center is labeled

        # data format
        self.input = volume
        self.label = label
        self.augmentor = augmentor  # data augmentation

        self.target_opt = target_opt  # target opt
        self.weight_opt = weight_opt  # loss opt 
        self.reject_size_thres = reject_size_thres
        self.reject_p = reject_p

        # dataset: channels, depths, rows, cols
        self.input_size = [np.array(x.shape) for x in self.input]  # volume size, could be multi-volume input
        self.sample_volume_size = np.array(sample_volume_size).astype(int)  # model input size
        if self.label is not None: 
            self.sample_label_size = np.array(sample_label_size).astype(int)  # model label size
            self.label_vol_ratio = self.sample_label_size / self.sample_volume_size

        # compute number of samples for each dataset (multi-volume input)
        self.sample_stride = np.array(sample_stride, dtype=int)
       
        self.sample_size = [count_volume(self.input_size[x], self.sample_volume_size, self.sample_stride)
                            for x in range(len(self.input_size))]

        # total number of possible inputs for each volume
        self.sample_num = np.array([np.prod(x) for x in self.sample_size])

        # do partial label
        self.sample_invalid = [False]*len(self.sample_num)
        self.sample_invalid_thres = sample_invalid_thres
        if sample_invalid_thres[0] > 0:
            # [invalid_ratio, max_num_trial]
            if self.label is not None:
                self.sample_invalid_thres[0] = int(np.prod(self.sample_label_size) * sample_invalid_thres[0])
                for i in range(len(self.sample_num)):
                    seg_bad = np.array([-1]).astype(self.label[i].dtype)[0]
                    if np.any(self.label[i] == seg_bad):
                        print('dataset %d: needs mask for invalid region'%(i))
                        self.sample_invalid[i] = True
                        self.sample_num[i] = np.count_nonzero(seg != seg_id)

        self.sample_num_a = np.sum(self.sample_num)
        self.sample_num_c = np.cumsum([0] + list(self.sample_num))

        if mode=='test': # for test
            self.sample_size_vol = [np.array([np.prod(x[1:3]), x[2]]) for x in self.sample_size]


    def __len__(self):  # number of possible position
        return self.sample_num_a

    def __getitem__(self, index):
        # orig input: keep uint format to save cpu memory
        # sample: need float32

        vol_size = self.sample_volume_size
        if self.mode in ['train','valid']:
            # train mode
            # if elastic deformation: need different receptive field
            # position in the volume
<<<<<<< HEAD
            pos, out_input, out_label = self._rejection_sampling(vol_size, size_thres=self.reject_size_thres, background=0, p=self.reject_p)
=======
            pos, out_input, out_label = self._rejection_sampling(vol_size, size_thres=-1, background=0, p=0.9)
>>>>>>> 9510a3ec

            # augmentation
            if self.augmentor is not None:  # augmentation
                # for warping: cv2.remap require input to be float32
                # make labels index smaller. o/w uint32 and float32 are not the same for some values
                data = {'image':out_input, 'label':out_label}
                augmented = self.augmentor(data)
                out_input, out_label = augmented['image'], augmented['label']
            out_input = np.expand_dims(out_input, 0)
            # output list
            out_target = seg_to_targets(out_label, self.target_opt)
            out_weight = seg_to_weights(out_target, self.weight_opt)

            return pos, out_input, out_target, out_weight

        elif self.mode == 'test':
            # test mode
            pos = self._get_pos_test(index)
            out_input = (crop_volume(self.input[pos[0]], vol_size, pos[1:])/255.0).astype(np.float32)
            return pos, np.expand_dims(out_input,0)

    #######################################################
    # Position Calculator
    #######################################################

    def _index_to_dataset(self, index):
        return np.argmax(index < self.sample_num_c) - 1  # which dataset

    def _index_to_location(self, index, sz):
        # index -> z,y,x
        # sz: [y*x, x]
        pos = [0, 0, 0]
        pos[0] = np.floor(index/sz[0])
        pz_r = index % sz[0]
        pos[1] = int(np.floor(pz_r/sz[1]))
        pos[2] = pz_r % sz[1]
        return pos

    def _get_pos_test(self, index):
        pos = [0, 0, 0, 0]
        did = self._index_to_dataset(index)
        pos[0] = did
        index2 = index - self.sample_num_c[did]
        pos[1:] = self._index_to_location(index2, self.sample_size_vol[did])
        # if out-of-bound, tuck in
        for i in range(1, 4):
            if pos[i] != self.sample_size[pos[0]][i-1]-1:
                pos[i] = int(pos[i] * self.sample_stride[i-1])
            else:
                pos[i] = int(self.input_size[pos[0]][i-1]-self.sample_volume_size[i-1])
        return pos

    def _get_pos_train(self, vol_size):
        # random: multithread
        # np.random: same seed
        pos = [0, 0, 0, 0]
        # pick a dataset
        did = self._index_to_dataset(random.randint(0,self.sample_num_a-1))
        pos[0] = did
        # pick a position
        tmp_size = count_volume(self.input_size[did], vol_size, self.sample_stride)
        tmp_pos = [random.randint(0,tmp_size[x]-1) * self.sample_stride[x] for x in range(len(tmp_size))]
        if self.sample_invalid[did]:
            # make sure the ratio of valid is high
            seg_bad = np.array([-1]).astype(self.label[did].dtype)[0]
            num_trial = 0
            while num_trial<self.sample_invalid_thres[1]:
                out_label = crop_volume(self.label[pos[0]], vol_size, tmp_pos)
                if (out_label!=seg_bad).sum() >= self.sample_invalid_thres[0]:
                    break
                num_trial += 1
        pos[1:] = tmp_pos 
        return pos

    #######################################################
    # Volume Sampler
    #######################################################

    def _rejection_sampling(self, vol_size, size_thres=-1, background=0, p=0.9):
        while True:
            pos, out_input, out_label = self._random_sampling(vol_size)
            if size_thres > 0:
                temp = (out_label!=background).astype(int).sum()
                if temp > size_thres:
                    break
                elif random.random() > p:
                    break
            else: # no rejection sampling for the foreground mask
                break

        return pos, out_input, out_label

    def _random_sampling(self, vol_size):
        pos = self._get_pos_train(vol_size)
        out_input = (crop_volume(self.input[pos[0]], vol_size, pos[1:])/255.0).astype(np.float32)
        # position in the label 
        pos_l = np.round(pos[1:]*self.label_vol_ratio)
        out_label = crop_volume(self.label[pos[0]], self.sample_label_size, pos_l)

        # The option of generating valid masks has been removed.
        # if self.sample_invalid_thres[0]>0:
        #     seg_bad = np.array([-1]).astype(out_label.dtype)[0]
        #     out_mask = out_label!=seg_bad
        # else:
        #     out_mask = torch.ones((1),dtype=torch.uint8)

        out_label = relabel(out_label).astype(np.float32)
        return pos, out_input, out_label<|MERGE_RESOLUTION|>--- conflicted
+++ resolved
@@ -100,11 +100,7 @@
             # train mode
             # if elastic deformation: need different receptive field
             # position in the volume
-<<<<<<< HEAD
             pos, out_input, out_label = self._rejection_sampling(vol_size, size_thres=self.reject_size_thres, background=0, p=self.reject_p)
-=======
-            pos, out_input, out_label = self._rejection_sampling(vol_size, size_thres=-1, background=0, p=0.9)
->>>>>>> 9510a3ec
 
             # augmentation
             if self.augmentor is not None:  # augmentation
